--- conflicted
+++ resolved
@@ -128,18 +128,10 @@
 		_, err := td.controller.Reconcile(ctx, td.req)
 		require.NoError(t, err)
 		res := &velerov1api.DeleteBackupRequest{}
-<<<<<<< HEAD
-		err = td.fakeClient.Get(ctx, td.req.NamespacedName, res)
-		require.NoError(t, err)
-		assert.Equal(t, "Processed", string(res.Status.Phase))
-		assert.Len(t, res.Status.Errors, 1)
-		assert.True(t, strings.HasPrefix(res.Status.Errors[0], fmt.Sprintf("cannot delete backup because backup storage location %s is currently unavailable", location.Name)))
-=======
 		td.fakeClient.Get(ctx, td.req.NamespacedName, res)
 		assert.Equal(t, "Processed", string(res.Status.Phase))
 		assert.Len(t, res.Status.Errors, 1)
 		assert.True(t, strings.HasPrefix(res.Status.Errors[0], "error getting the backup store"))
->>>>>>> 3408ffef
 	})
 
 	t.Run("missing spec.backupName", func(t *testing.T) {
